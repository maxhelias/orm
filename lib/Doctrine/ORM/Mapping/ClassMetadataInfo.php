<?php
/*
 * THIS SOFTWARE IS PROVIDED BY THE COPYRIGHT HOLDERS AND CONTRIBUTORS
 * "AS IS" AND ANY EXPRESS OR IMPLIED WARRANTIES, INCLUDING, BUT NOT
 * LIMITED TO, THE IMPLIED WARRANTIES OF MERCHANTABILITY AND FITNESS FOR
 * A PARTICULAR PURPOSE ARE DISCLAIMED. IN NO EVENT SHALL THE COPYRIGHT
 * OWNER OR CONTRIBUTORS BE LIABLE FOR ANY DIRECT, INDIRECT, INCIDENTAL,
 * SPECIAL, EXEMPLARY, OR CONSEQUENTIAL DAMAGES (INCLUDING, BUT NOT
 * LIMITED TO, PROCUREMENT OF SUBSTITUTE GOODS OR SERVICES; LOSS OF USE,
 * DATA, OR PROFITS; OR BUSINESS INTERRUPTION) HOWEVER CAUSED AND ON ANY
 * THEORY OF LIABILITY, WHETHER IN CONTRACT, STRICT LIABILITY, OR TORT
 * (INCLUDING NEGLIGENCE OR OTHERWISE) ARISING IN ANY WAY OUT OF THE USE
 * OF THIS SOFTWARE, EVEN IF ADVISED OF THE POSSIBILITY OF SUCH DAMAGE.
 *
 * This software consists of voluntary contributions made by many individuals
 * and is licensed under the LGPL. For more information, see
 * <http://www.doctrine-project.org>.
 */

namespace Doctrine\ORM\Mapping;

use ReflectionClass;

/**
 * A <tt>ClassMetadata</tt> instance holds all the object-relational mapping metadata
 * of an entity and it's associations.
 *
 * Once populated, ClassMetadata instances are usually cached in a serialized form.
 *
 * <b>IMPORTANT NOTE:</b>
 *
 * The fields of this class are only public for 2 reasons:
 * 1) To allow fast READ access.
 * 2) To drastically reduce the size of a serialized instance (private/protected members
 *    get the whole class name, namespace inclusive, prepended to every property in
 *    the serialized representation).
 *
 * @author Roman Borschel <roman@code-factory.org>
 * @author Jonathan H. Wage <jonwage@gmail.com>
 * @since 2.0
 */
class ClassMetadataInfo
{
    /* The inheritance mapping types */
    /**
     * NONE means the class does not participate in an inheritance hierarchy
     * and therefore does not need an inheritance mapping type.
     */
    const INHERITANCE_TYPE_NONE = 1;
    /**
     * JOINED means the class will be persisted according to the rules of
     * <tt>Class Table Inheritance</tt>.
     */
    const INHERITANCE_TYPE_JOINED = 2;
    /**
     * SINGLE_TABLE means the class will be persisted according to the rules of
     * <tt>Single Table Inheritance</tt>.
     */
    const INHERITANCE_TYPE_SINGLE_TABLE = 3;
    /**
     * TABLE_PER_CLASS means the class will be persisted according to the rules
     * of <tt>Concrete Table Inheritance</tt>.
     */
    const INHERITANCE_TYPE_TABLE_PER_CLASS = 4;

    /* The Id generator types. */
    /**
     * AUTO means the generator type will depend on what the used platform prefers.
     * Offers full portability.
     */
    const GENERATOR_TYPE_AUTO = 1;
    /**
     * SEQUENCE means a separate sequence object will be used. Platforms that do
     * not have native sequence support may emulate it. Full portability is currently
     * not guaranteed.
     */
    const GENERATOR_TYPE_SEQUENCE = 2;
    /**
     * TABLE means a separate table is used for id generation.
     * Offers full portability.
     */
    const GENERATOR_TYPE_TABLE = 3;
    /**
     * IDENTITY means an identity column is used for id generation. The database
     * will fill in the id column on insertion. Platforms that do not support
     * native identity columns may emulate them. Full portability is currently
     * not guaranteed.
     */
    const GENERATOR_TYPE_IDENTITY = 4;
    /**
     * NONE means the class does not have a generated id. That means the class
     * must have a natural, manually assigned id.
     */
    const GENERATOR_TYPE_NONE = 5;
    /**
     * DEFERRED_IMPLICIT means that changes of entities are calculated at commit-time
     * by doing a property-by-property comparison with the original data. This will
     * be done for all entities that are in MANAGED state at commit-time.
     *
     * This is the default change tracking policy.
     */
    const CHANGETRACKING_DEFERRED_IMPLICIT = 1;
    /**
     * DEFERRED_EXPLICIT means that changes of entities are calculated at commit-time
     * by doing a property-by-property comparison with the original data. This will
     * be done only for entities that were explicitly saved (through persist() or a cascade).
     */
    const CHANGETRACKING_DEFERRED_EXPLICIT = 2;
    /**
     * NOTIFY means that Doctrine relies on the entities sending out notifications
     * when their properties change. Such entity classes must implement
     * the <tt>NotifyPropertyChanged</tt> interface.
     */
    const CHANGETRACKING_NOTIFY = 3;
    /**
     * Specifies that an association is to be fetched when it is first accessed.
     */
    const FETCH_LAZY = 2;
    /**
     * Specifies that an association is to be fetched when the owner of the
     * association is fetched. 
     */
    const FETCH_EAGER = 3;
    /**
     * Identifies a one-to-one association.
     */
    const ONE_TO_ONE = 1;
    /**
     * Identifies a many-to-one association.
     */
    const MANY_TO_ONE = 2;
    /**
     * Combined bitmask for to-one (single-valued) associations.
     */
    const TO_ONE = 3;
    /**
     * Identifies a one-to-many association.
     */
    const ONE_TO_MANY = 4;
    /**
     * Identifies a many-to-many association.
     */
    const MANY_TO_MANY = 8;
    /**
     * Combined bitmask for to-many (collection-valued) associations.
     */
    const TO_MANY = 12;

    /**
     * READ-ONLY: The name of the entity class.
     */
    public $name;

    /**
     * READ-ONLY: The namespace the entity class is contained in.
     *
     * @var string
     * @todo Not really needed. Usage could be localized.
     */
    public $namespace;

    /**
     * READ-ONLY: The name of the entity class that is at the root of the mapped entity inheritance
     * hierarchy. If the entity is not part of a mapped inheritance hierarchy this is the same
     * as {@link $entityName}.
     *
     * @var string
     */
    public $rootEntityName;

    /**
     * The name of the custom repository class used for the entity class.
     * (Optional).
     *
     * @var string
     */
    public $customRepositoryClassName;

    /**
     * READ-ONLY: Whether this class describes the mapping of a mapped superclass.
     *
     * @var boolean
     */
    public $isMappedSuperclass = false;

    /**
     * READ-ONLY: The names of the parent classes (ancestors).
     *
     * @var array
     */
    public $parentClasses = array();

    /**
     * READ-ONLY: The names of all subclasses (descendants).
     *
     * @var array
     */
    public $subClasses = array();

    /**
     * READ-ONLY: The field names of all fields that are part of the identifier/primary key
     * of the mapped entity class.
     *
     * @var array
     */
    public $identifier = array();

    /**
     * READ-ONLY: The inheritance mapping type used by the class.
     *
     * @var integer
     */
    public $inheritanceType = self::INHERITANCE_TYPE_NONE;

    /**
     * READ-ONLY: The Id generator type used by the class.
     *
     * @var string
     */
    public $generatorType = self::GENERATOR_TYPE_NONE;

    /**
     * READ-ONLY: The field mappings of the class.
     * Keys are field names and values are mapping definitions.
     *
     * The mapping definition array has the following values:
     *
     * - <b>fieldName</b> (string)
     * The name of the field in the Entity.
     *
     * - <b>type</b> (string)
     * The type name of the mapped field. Can be one of Doctrine's mapping types
     * or a custom mapping type.
     *
     * - <b>columnName</b> (string, optional)
     * The column name. Optional. Defaults to the field name.
     *
     * - <b>length</b> (integer, optional)
     * The database length of the column. Optional. Default value taken from
     * the type.
     *
     * - <b>id</b> (boolean, optional)
     * Marks the field as the primary key of the entity. Multiple fields of an
     * entity can have the id attribute, forming a composite key.
     *
     * - <b>nullable</b> (boolean, optional)
     * Whether the column is nullable. Defaults to FALSE.
     *
     * - <b>columnDefinition</b> (string, optional, schema-only)
     * The SQL fragment that is used when generating the DDL for the column.
     *
     * - <b>precision</b> (integer, optional, schema-only)
     * The precision of a decimal column. Only valid if the column type is decimal.
     *
     * - <b>scale</b> (integer, optional, schema-only)
     * The scale of a decimal column. Only valid if the column type is decimal.
     *
     * - <b>unique (string, optional, schema-only)</b>
     * Whether a unique constraint should be generated for the column.
     *
     * @var array
     */
    public $fieldMappings = array();

    /**
     * READ-ONLY: An array of field names. Used to look up field names from column names.
     * Keys are column names and values are field names.
     * This is the reverse lookup map of $_columnNames.
     *
     * @var array
     */
    public $fieldNames = array();

    /**
     * READ-ONLY: A map of field names to column names. Keys are field names and values column names.
     * Used to look up column names from field names.
     * This is the reverse lookup map of $_fieldNames.
     *
     * @var array
     * @todo We could get rid of this array by just using $fieldMappings[$fieldName]['columnName'].
     */
    public $columnNames = array();

    /**
     * READ-ONLY: The discriminator value of this class.
     *
     * <b>This does only apply to the JOINED and SINGLE_TABLE inheritance mapping strategies
     * where a discriminator column is used.</b>
     *
     * @var mixed
     * @see discriminatorColumn
     */
    public $discriminatorValue;

    /**
     * READ-ONLY: The discriminator map of all mapped classes in the hierarchy.
     *
     * <b>This does only apply to the JOINED and SINGLE_TABLE inheritance mapping strategies
     * where a discriminator column is used.</b>
     *
     * @var mixed
     * @see discriminatorColumn
     */
    public $discriminatorMap = array();

    /**
     * READ-ONLY: The definition of the descriminator column used in JOINED and SINGLE_TABLE
     * inheritance mappings.
     *
     * @var array
     */
    public $discriminatorColumn;

    /**
     * READ-ONLY: The primary table definition. The definition is an array with the
     * following entries:
     *
     * name => <tableName>
     * schema => <schemaName>
     * indexes => array
     * uniqueConstraints => array
     *
     * @var array
     * @todo Rename to just $table
     */
    public $table;

    /**
     * READ-ONLY: The registered lifecycle callbacks for entities of this class.
     *
     * @var array
     */
    public $lifecycleCallbacks = array();

    /**
     * READ-ONLY: The association mappings of this class.
     *
     * The mapping definition array supports the following keys:
     *
     * - <b>fieldName</b> (string)
     * The name of the field in the entity the association is mapped to.
     *
     * - <b>targetEntity</b> (string)
     * The class name of the target entity. If it is fully-qualified it is used as is.
     * If it is a simple, unqualified class name the namespace is assumed to be the same
     * as the namespace of the source entity.
     *
     * - <b>mappedBy</b> (string, required for bidirectional associations)
     * The name of the field that completes the bidirectional association on the owning side.
     * This key must be specified on the inverse side of a bidirectional association.
     * 
     * - <b>inversedBy</b> (string, required for bidirectional associations)
     * The name of the field that completes the bidirectional association on the inverse side.
     * This key must be specified on the owning side of a bidirectional association.
     *
     * - <b>cascade</b> (array, optional)
     * The names of persistence operations to cascade on the association. The set of possible
     * values are: "persist", "remove", "detach", "merge", "refresh", "all" (implies all others).
     *
     * - <b>orderBy</b> (array, one-to-many/many-to-many only)
     * A map of field names (of the target entity) to sorting directions (ASC/DESC).
     * Example: array('priority' => 'desc')
     *
     * - <b>fetch</b> (integer, optional)
     * The fetching strategy to use for the association, usually defaults to FETCH_LAZY.
     * Possible values are: ClassMetadata::FETCH_EAGER, ClassMetadata::FETCH_LAZY.
     *
     * - <b>joinTable</b> (array, optional, many-to-many only)
     * Specification of the join table and its join columns (foreign keys).
     * Only valid for many-to-many mappings. Note that one-to-many associations can be mapped
     * through a join table by simply mapping the association as many-to-many with a unique
     * constraint on the join table.
     * 
     * A join table definition has the following structure:
     * <pre>
     * array(
     *     'name' => <join table name>,
     *      'joinColumns' => array(<join column mapping from join table to source table>),
     *      'inverseJoinColumns' => array(<join column mapping from join table to target table>)
     * )
     * </pre>
     *
     *
     * @var array
     */
    public $associationMappings = array();

    /**
     * READ-ONLY: Flag indicating whether the identifier/primary key of the class is composite.
     *
     * @var boolean
     */
    public $isIdentifierComposite = false;

    /**
     * READ-ONLY: The ID generator used for generating IDs for this class.
     *
     * @var AbstractIdGenerator
     * @todo Remove!
     */
    public $idGenerator;

    /**
     * READ-ONLY: The definition of the sequence generator of this class. Only used for the
     * SEQUENCE generation strategy.
     * 
     * The definition has the following structure:
     * <code>
     * array(
     *     'sequenceName' => 'name',
     *     'allocationSize' => 20,
     *     'initialValue' => 1
     * )
     * </code>
     *
     * @var array
     * @todo Merge with tableGeneratorDefinition into generic generatorDefinition
     */
    public $sequenceGeneratorDefinition;

    /**
     * READ-ONLY: The definition of the table generator of this class. Only used for the
     * TABLE generation strategy.
     *
     * @var array
     * @todo Merge with tableGeneratorDefinition into generic generatorDefinition
     */
    public $tableGeneratorDefinition;

    /**
     * READ-ONLY: The policy used for change-tracking on entities of this class.
     *
     * @var integer
     */
    public $changeTrackingPolicy = self::CHANGETRACKING_DEFERRED_IMPLICIT;

    /**
     * READ-ONLY: A flag for whether or not instances of this class are to be versioned
     * with optimistic locking.
     *
     * @var boolean $isVersioned
     */
    public $isVersioned;

    /**
     * READ-ONLY: The name of the field which is used for versioning in optimistic locking (if any).
     *
     * @var mixed $versionField
     */
    public $versionField;

    /**
     * The ReflectionClass instance of the mapped class.
     *
     * @var ReflectionClass
     */
    public $reflClass;

    /**
     * Initializes a new ClassMetadata instance that will hold the object-relational mapping
     * metadata of the class with the given name.
     *
     * @param string $entityName The name of the entity class the new instance is used for.
     */
    public function __construct($entityName)
    {
        $this->name = $entityName;
        $this->rootEntityName = $entityName;
    }

    /**
     * Gets the ReflectionClass instance of the mapped class.
     *
     * @return ReflectionClass
     */
    public function getReflectionClass()
    {
        if ( ! $this->reflClass) {
            $this->reflClass = new ReflectionClass($this->name);
        }
        return $this->reflClass;
    }

    /**
     * Sets the change tracking policy used by this class.
     *
     * @param integer $policy
     */
    public function setChangeTrackingPolicy($policy)
    {
        $this->changeTrackingPolicy = $policy;
    }

    /**
     * Whether the change tracking policy of this class is "deferred explicit".
     *
     * @return boolean
     */
    public function isChangeTrackingDeferredExplicit()
    {
        return $this->changeTrackingPolicy == self::CHANGETRACKING_DEFERRED_EXPLICIT;
    }

    /**
     * Whether the change tracking policy of this class is "deferred implicit".
     *
     * @return boolean
     */
    public function isChangeTrackingDeferredImplicit()
    {
        return $this->changeTrackingPolicy == self::CHANGETRACKING_DEFERRED_IMPLICIT;
    }

    /**
     * Whether the change tracking policy of this class is "notify".
     *
     * @return boolean
     */
    public function isChangeTrackingNotify()
    {
        return $this->changeTrackingPolicy == self::CHANGETRACKING_NOTIFY;
    }

    /**
     * Checks whether a field is part of the identifier/primary key field(s).
     *
     * @param string $fieldName  The field name
     * @return boolean  TRUE if the field is part of the table identifier/primary key field(s),
     *                  FALSE otherwise.
     */
    public function isIdentifier($fieldName)
    {
        if ( ! $this->isIdentifierComposite) {
            return $fieldName === $this->identifier[0];
        }
        return in_array($fieldName, $this->identifier);
    }

    /**
     * Check if the field is unique.
     *
     * @param string $fieldName  The field name
     * @return boolean  TRUE if the field is unique, FALSE otherwise.
     */
    public function isUniqueField($fieldName)
    {
        $mapping = $this->getFieldMapping($fieldName);
        if ($mapping !== false) {
            return isset($mapping['unique']) && $mapping['unique'] == true;
        }
        return false;
    }

    /**
     * Check if the field is not null.
     *
     * @param string $fieldName  The field name
     * @return boolean  TRUE if the field is not null, FALSE otherwise.
     */
    public function isNullable($fieldName)
    {
        $mapping = $this->getFieldMapping($fieldName);
        if ($mapping !== false) {
            return isset($mapping['nullable']) && $mapping['nullable'] == true;
        }
        return false;
    }

    /**
     * Gets a column name for a field name.
     * If the column name for the field cannot be found, the given field name
     * is returned.
     *
     * @param string $fieldName The field name.
     * @return string  The column name.
     */
    public function getColumnName($fieldName)
    {
        return isset($this->columnNames[$fieldName]) ?
                $this->columnNames[$fieldName] : $fieldName;
    }

    /**
     * Gets the mapping of a (regular) field that holds some data but not a
     * reference to another object.
     *
     * @param string $fieldName  The field name.
     * @return array  The field mapping.
     */
    public function getFieldMapping($fieldName)
    {
        if ( ! isset($this->fieldMappings[$fieldName])) {
            throw MappingException::mappingNotFound($this->name, $fieldName);
        }
        return $this->fieldMappings[$fieldName];
    }

    /**
     * Gets the mapping of an association.
     *
     * @param string $fieldName  The field name that represents the association in
     *                           the object model.
     * @return Doctrine\ORM\Mapping\AssociationMapping  The mapping.
     */
    public function getAssociationMapping($fieldName)
    {
        if ( ! isset($this->associationMappings[$fieldName])) {
            throw MappingException::mappingNotFound($this->name, $fieldName);
        }
        return $this->associationMappings[$fieldName];
    }

    /**
     * Gets all association mappings of the class.
     *
     * @return array
     */
    public function getAssociationMappings()
    {
        return $this->associationMappings;
    }

    /**
     * Gets the field name for a column name.
     * If no field name can be found the column name is returned.
     *
     * @param string $columnName    column name
     * @return string               column alias
     */
    public function getFieldName($columnName)
    {
        return isset($this->fieldNames[$columnName]) ?
                $this->fieldNames[$columnName] : $columnName;
    }

    /**
     * Validates & completes the given field mapping.
     *
     * @param array $mapping  The field mapping to validated & complete.
     * @return array  The validated and completed field mapping.
     */
    protected function _validateAndCompleteFieldMapping(array &$mapping)
    {
        // Check mandatory fields
        if ( ! isset($mapping['fieldName'])) {
            throw MappingException::missingFieldName($this->name, $mapping);
        }
        if ( ! isset($mapping['type'])) {
            // Default to string
            $mapping['type'] = 'string';
        }

        // Complete fieldName and columnName mapping
        if ( ! isset($mapping['columnName'])) {
            $mapping['columnName'] = $mapping['fieldName'];
        } else {
            if ($mapping['columnName'][0] == '`') {
                $mapping['columnName'] = trim($mapping['columnName'], '`');
                $mapping['quoted'] = true;
            }
        }

        $this->columnNames[$mapping['fieldName']] = $mapping['columnName'];
        if (isset($this->fieldNames[$mapping['columnName']]) || ($this->discriminatorColumn != null && $this->discriminatorColumn['name'] == $mapping['columnName'])) {
            throw MappingException::duplicateColumnName($this->name, $mapping['columnName']);
        }

        $this->fieldNames[$mapping['columnName']] = $mapping['fieldName'];

        // Complete id mapping
        if (isset($mapping['id']) && $mapping['id'] === true) {
            if ( ! in_array($mapping['fieldName'], $this->identifier)) {
                $this->identifier[] = $mapping['fieldName'];
            }
            // Check for composite key
            if ( ! $this->isIdentifierComposite && count($this->identifier) > 1) {
                $this->isIdentifierComposite = true;
            }
        }
    }

    /**
     * Validates & completes the mapping. Mapping defaults are applied here.
     *
     * @param array $mapping
     * @throws MappingException If something is wrong with the mapping.
     */
    protected function _validateAndCompleteAssociationMapping(array $mapping)
    {
        if ( ! isset($mapping['mappedBy'])) {
            $mapping['mappedBy'] = null;
        }
        if ( ! isset($mapping['inversedBy'])) {
            $mapping['inversedBy'] = null;
        }
        $mapping['isOwningSide'] = true;

        $mapping['sourceEntity'] = $this->name;
        if (isset($mapping['targetEntity']) && strpos($mapping['targetEntity'], '\\') === false && strlen($this->namespace) > 0) {
            $mapping['targetEntity'] = $this->namespace . '\\' . $mapping['targetEntity'];
        }

        // Mandatory attributes for both sides
        if ( ! isset($mapping['fieldName'])) {
            throw MappingException::missingFieldName();
        }
        
        if ( ! isset($mapping['sourceEntity'])) {
            throw MappingException::missingSourceEntity($mapping['fieldName']);
        }
        
        if ( ! isset($mapping['targetEntity'])) {
            throw MappingException::missingTargetEntity($mapping['fieldName']);
        }
        
        // Mandatory and optional attributes for either side
        if ( ! isset($mapping['mappedBy'])) {            
            // Optional
            if (isset($mapping['joinTable']) && $mapping['joinTable']) {
                if ($mapping['joinTable']['name'][0] == '`') {
                    $mapping['joinTable']['name'] = trim($mapping['joinTable']['name'], '`');
                    $mapping['joinTable']['quoted'] = true;
                }
            }
        } else {
            $mapping['isOwningSide'] = false;
        }
        
        // Optional attributes for both sides
        if ( ! isset($mapping['fetch'])) {
            $mapping['fetch'] = self::FETCH_LAZY;
        }
        $cascades = isset($mapping['cascade']) ? $mapping['cascade'] : array();
        
        if (in_array('all', $cascades)) {
            $cascades = array(
               'remove',
               'persist',
               'refresh',
               'merge',
               'detach'
            );
        }
        $mapping['cascade'] = $cascades;
        $mapping['isCascadeRemove'] = in_array('remove',  $cascades);
        $mapping['isCascadePersist'] = in_array('persist',  $cascades);
        $mapping['isCascadeRefresh'] = in_array('refresh',  $cascades);
        $mapping['isCascadeMerge'] = in_array('merge',  $cascades);
        $mapping['isCascadeDetach'] = in_array('detach',  $cascades);
        
        return $mapping;
    }

    /**
     * {@inheritdoc}
     *
     * @param array $mapping  The mapping to validate & complete.
     * @return array  The validated & completed mapping.
     * @override
     */
    protected function _validateAndCompleteOneToOneMapping(array $mapping)
    {
        $mapping = $this->_validateAndCompleteAssociationMapping($mapping);
        
        if (isset($mapping['joinColumns']) && $mapping['joinColumns']) {
            $mapping['isOwningSide'] = true;
        }
        
        if ($mapping['isOwningSide']) {
            if ( ! isset($mapping['joinColumns']) || ! $mapping['joinColumns']) {
                // Apply default join column
                $mapping['joinColumns'] = array(array(
                    'name' => $mapping['fieldName'] . '_id',
                    'referencedColumnName' => 'id'
                ));
            }
            foreach ($mapping['joinColumns'] AS $key => $joinColumn) {
                if ($mapping['type'] == self::ONE_TO_ONE) {
                    $mapping['joinColumns'][$key]['unique'] = true;
                }

                $mapping['sourceToTargetKeyColumns'][$joinColumn['name']] = $joinColumn['referencedColumnName'];
                $mapping['joinColumnFieldNames'][$joinColumn['name']] = isset($joinColumn['fieldName'])
                        ? $joinColumn['fieldName'] : $joinColumn['name'];
            }
            $mapping['targetToSourceKeyColumns'] = array_flip($mapping['sourceToTargetKeyColumns']);
        }

        //TODO: if orphanRemoval, cascade=remove is implicit!
        $mapping['orphanRemoval'] = isset($mapping['orphanRemoval']) ?
                (bool) $mapping['orphanRemoval'] : false;

        return $mapping;
    }

    /**
     * Validates and completes the mapping.
     *
     * @param array $mapping The mapping to validate and complete.
     * @return array The validated and completed mapping.
     * @override
     */
    protected function _validateAndCompleteOneToManyMapping(array $mapping)
    {
        $mapping = $this->_validateAndCompleteAssociationMapping($mapping);

        // OneToMany-side MUST be inverse (must have mappedBy)
        if ( ! isset($mapping['mappedBy'])) {
            throw MappingException::oneToManyRequiresMappedBy($mapping['fieldName']);
        }
        
        //TODO: if orphanRemoval, cascade=remove is implicit!
        $mapping['orphanRemoval'] = isset($mapping['orphanRemoval']) ?
                (bool) $mapping['orphanRemoval'] : false;

        if (isset($mapping['orderBy'])) {
            if ( ! is_array($mapping['orderBy'])) {
                throw new \InvalidArgumentException("'orderBy' is expected to be an array, not ".gettype($mapping['orderBy']));
            }
        }
        
        return $mapping;
    }

    protected function _validateAndCompleteManyToManyMapping(array $mapping)
    {
        $mapping = $this->_validateAndCompleteAssociationMapping($mapping);
        if ($mapping['isOwningSide']) {
            // owning side MUST have a join table
            if ( ! isset($mapping['joinTable']) || ! $mapping['joinTable']) {
                // Apply default join table
                $sourceShortName = substr($mapping['sourceEntity'], strrpos($mapping['sourceEntity'], '\\') + 1);
                $targetShortName = substr($mapping['targetEntity'], strrpos($mapping['targetEntity'], '\\') + 1);
                $mapping['joinTable'] = array(
                    'name' => $sourceShortName .'_' . $targetShortName,
                    'joinColumns' => array(
                        array(
                            'name' => $sourceShortName . '_id',
                            'referencedColumnName' => 'id',
                            'onDelete' => 'CASCADE'
                        )
                    ),
                    'inverseJoinColumns' => array(
                        array(
                            'name' => $targetShortName . '_id',
                            'referencedColumnName' => 'id',
                            'onDelete' => 'CASCADE'
                        )
                    )
                );
            }
            // owning side MUST specify joinColumns
            else if ( ! isset($mapping['joinTable']['joinColumns'])) {
                throw MappingException::missingRequiredOption(
                    $mapping['fieldName'], 'joinColumns', 
                    'Did you think of case sensitivity / plural s?'
                );
            }
            // owning side MUST specify inverseJoinColumns
            else if ( ! isset($mapping['joinTable']['inverseJoinColumns'])) {
                throw MappingException::missingRequiredOption(
                    $mapping['fieldName'], 'inverseJoinColumns', 
                    'Did you think of case sensitivity / plural s?'
                );
            }
            
            foreach ($mapping['joinTable']['joinColumns'] as $joinColumn) {
                if (isset($joinColumn['onDelete']) && strtolower($joinColumn['onDelete']) == 'cascade') {
                    $mapping['isOnDeleteCascade'] = true;
                }

                $mapping['relationToSourceKeyColumns'][$joinColumn['name']] = $joinColumn['referencedColumnName'];
                $mapping['joinTableColumns'][] = $joinColumn['name'];
            }
            
            foreach ($mapping['joinTable']['inverseJoinColumns'] as $inverseJoinColumn) {
                if (isset($inverseJoinColumn['onDelete']) && strtolower($inverseJoinColumn['onDelete']) == 'cascade') {
                    $mapping['isOnDeleteCascade'] = true;
                }

                $mapping['relationToTargetKeyColumns'][$inverseJoinColumn['name']] = $inverseJoinColumn['referencedColumnName'];
                $mapping['joinTableColumns'][] = $inverseJoinColumn['name'];
            }
        }

        if (isset($mapping['orderBy'])) {
            if ( ! is_array($mapping['orderBy'])) {
                throw new \InvalidArgumentException("'orderBy' is expected to be an array, not ".gettype($mapping['orderBy']));
            }
        }
        
        return $mapping;
    }

    /**
     * Gets the identifier (primary key) field names of the class.
     *
     * @return mixed
     */
    public function getIdentifierFieldNames()
    {
        return $this->identifier;
    }

    /**
     * Gets the name of the single id field. Note that this only works on
     * entity classes that have a single-field pk.
     *
     * @return string
     * @throws MappingException If the class has a composite primary key.
     */
    public function getSingleIdentifierFieldName()
    {
        if ($this->isIdentifierComposite) {
            throw MappingException::singleIdNotAllowedOnCompositePrimaryKey($this->name);
        }
        return $this->identifier[0];
    }

    /**
     * Gets the column name of the single id column. Note that this only works on
     * entity classes that have a single-field pk.
     *
     * @return string
     * @throws MappingException If the class has a composite primary key.
     */
    public function getSingleIdentifierColumnName()
    {
        return $this->getColumnName($this->getSingleIdentifierFieldName());
    }

    /**
     * INTERNAL:
     * Sets the mapped identifier/primary key fields of this class.
     * Mainly used by the ClassMetadataFactory to assign inherited identifiers.
     *
     * @param array $identifier
     */
    public function setIdentifier(array $identifier)
    {
        $this->identifier = $identifier;
    }

    /**
     * Checks whether the class has a (mapped) field with a certain name.
     *
     * @return boolean
     */
    public function hasField($fieldName)
    {
        return isset($this->fieldMappings[$fieldName]);
    }

    /**
     * Gets an array containing all the column names.
     *
     * @return array
     */
    public function getColumnNames(array $fieldNames = null)
    {
        if ($fieldNames === null) {
            return array_keys($this->fieldNames);
        } else {
            $columnNames = array();
            foreach ($fieldNames as $fieldName) {
                $columnNames[] = $this->getColumnName($fieldName);
            }
            return $columnNames;
        }
    }

    /**
     * Returns an array with all the identifier column names.
     *
     * @return array
     */
    public function getIdentifierColumnNames()
    {
        if ($this->isIdentifierComposite) {
            $columnNames = array();
            foreach ($this->identifier as $idField) {
                if (isset($this->associationMappings[$idField])) {
                    $columnNames[] = $this->associationMappings[$idField]->joinColumns[0]['name'];
                } else {
                    $columnNames[] = $this->fieldMappings[$idField]['columnName'];
                }
            }
            return $columnNames;
        } else {
            return array($this->fieldMappings[$this->identifier[0]]['columnName']);
        }
    }

    /**
     * Sets the type of Id generator to use for the mapped class.
     */
    public function setIdGeneratorType($generatorType)
    {
        $this->generatorType = $generatorType;
    }

    /**
     * Checks whether the mapped class uses an Id generator.
     *
     * @return boolean TRUE if the mapped class uses an Id generator, FALSE otherwise.
     */
    public function usesIdGenerator()
    {
        return $this->generatorType != self::GENERATOR_TYPE_NONE;
    }

    /**
     * @return boolean
     */
    public function isInheritanceTypeNone()
    {
        return $this->inheritanceType == self::INHERITANCE_TYPE_NONE;
    }

    /**
     * Checks whether the mapped class uses the JOINED inheritance mapping strategy.
     *
     * @return boolean TRUE if the class participates in a JOINED inheritance mapping,
     *                 FALSE otherwise.
     */
    public function isInheritanceTypeJoined()
    {
        return $this->inheritanceType == self::INHERITANCE_TYPE_JOINED;
    }

    /**
     * Checks whether the mapped class uses the SINGLE_TABLE inheritance mapping strategy.
     *
     * @return boolean TRUE if the class participates in a SINGLE_TABLE inheritance mapping,
     *                 FALSE otherwise.
     */
    public function isInheritanceTypeSingleTable()
    {
        return $this->inheritanceType == self::INHERITANCE_TYPE_SINGLE_TABLE;
    }

    /**
     * Checks whether the mapped class uses the TABLE_PER_CLASS inheritance mapping strategy.
     *
     * @return boolean TRUE if the class participates in a TABLE_PER_CLASS inheritance mapping,
     *                 FALSE otherwise.
     */
    public function isInheritanceTypeTablePerClass()
    {
        return $this->inheritanceType == self::INHERITANCE_TYPE_TABLE_PER_CLASS;
    }

    /**
     * Checks whether the class uses an identity column for the Id generation.
     *
     * @return boolean TRUE if the class uses the IDENTITY generator, FALSE otherwise.
     */
    public function isIdGeneratorIdentity()
    {
        return $this->generatorType == self::GENERATOR_TYPE_IDENTITY;
    }

    /**
     * Checks whether the class uses a sequence for id generation.
     *
     * @return boolean TRUE if the class uses the SEQUENCE generator, FALSE otherwise.
     */
    public function isIdGeneratorSequence()
    {
        return $this->generatorType == self::GENERATOR_TYPE_SEQUENCE;
    }

    /**
     * Checks whether the class uses a table for id generation.
     *
     * @return boolean  TRUE if the class uses the TABLE generator, FALSE otherwise.
     */
    public function isIdGeneratorTable()
    {
        $this->generatorType == self::GENERATOR_TYPE_TABLE;
    }

    /**
     * Checks whether the class has a natural identifier/pk (which means it does
     * not use any Id generator.
     *
     * @return boolean
     */
    public function isIdentifierNatural()
    {
        return $this->generatorType == self::GENERATOR_TYPE_NONE;
    }

    /**
     * Gets the type of a field.
     *
     * @param string $fieldName
     * @return Doctrine\DBAL\Types\Type
     */
    public function getTypeOfField($fieldName)
    {
        return isset($this->fieldMappings[$fieldName]) ?
                $this->fieldMappings[$fieldName]['type'] : null;
    }

    /**
     * Gets the type of a column.
     *
     * @return Doctrine\DBAL\Types\Type
     */
    public function getTypeOfColumn($columnName)
    {
        return $this->getTypeOfField($this->getFieldName($columnName));
    }

    /**
     * Gets the name of the primary table.
     *
     * @return string
     */
    public function getTableName()
    {
        return $this->table['name'];
    }

    /**
     * Gets the table name to use for temporary identifier tables of this class.
     *
     * @return string
     */
    public function getTemporaryIdTableName()
    {
        return $this->table['name'] . '_id_tmp';
    }

    /**
     * Sets the mapped subclasses of this class.
     *
     * @param array $subclasses The names of all mapped subclasses.
     */
    public function setSubclasses(array $subclasses)
    {
        foreach ($subclasses as $subclass) {
            if (strpos($subclass, '\\') === false && strlen($this->namespace)) {
                $this->subClasses[] = $this->namespace . '\\' . $subclass;
            } else {
                $this->subClasses[] = $subclass;
            }
        }
    }

    /**
     * Sets the parent class names.
     * Assumes that the class names in the passed array are in the order:
     * directParent -> directParentParent -> directParentParentParent ... -> root.
     */
    public function setParentClasses(array $classNames)
    {
        $this->parentClasses = $classNames;
        if (count($classNames) > 0) {
            $this->rootEntityName = array_pop($classNames);
        }
    }

    /**
     * Sets the inheritance type used by the class and it's subclasses.
     *
     * @param integer $type
     */
    public function setInheritanceType($type)
    {
        if ( ! $this->_isInheritanceType($type)) {
            throw MappingException::invalidInheritanceType($this->name, $type);
        }
        $this->inheritanceType = $type;
    }

    /**
     * Checks whether a mapped field is inherited from an entity superclass.
     *
     * @return boolean TRUE if the field is inherited, FALSE otherwise.
     */
    public function isInheritedField($fieldName)
    {
        return isset($this->fieldMappings[$fieldName]['inherited']);
    }

    /**
     * Checks whether a mapped association field is inherited from a superclass.
     *
     * @param string $fieldName
     * @return boolean TRUE if the field is inherited, FALSE otherwise.
     */
    public function isInheritedAssociation($fieldName)
    {
        return isset($this->associationMappings[$fieldName]['inherited']);
    }

    /**
     * Sets the name of the primary table the class is mapped to.
     *
     * @param string $tableName The table name.
     * @deprecated Use {@link setPrimaryTable}.
     */
    public function setTableName($tableName)
    {
        $this->table['name'] = $tableName;
    }

    /**
     * Sets the primary table definition. The provided array supports the
     * following structure:
     *
     * name => <tableName> (optional, defaults to class name)
     * indexes => array of indexes (optional)
     * uniqueConstraints => array of constraints (optional)
     *
     * @param array $table
     */
    public function setPrimaryTable(array $table)
    {
        if (isset($table['name']) && $table['name'][0] == '`') {
            $table['name'] = trim($table['name'], '`');
            $table['quoted'] = true;
        }
        $this->table = $table;
    }

    /**
     * Checks whether the given type identifies an inheritance type.
     *
     * @param string $type
     * @return boolean
     */
    private function _isInheritanceType($type)
    {
        return $type == self::INHERITANCE_TYPE_NONE ||
                $type == self::INHERITANCE_TYPE_SINGLE_TABLE ||
                $type == self::INHERITANCE_TYPE_JOINED ||
                $type == self::INHERITANCE_TYPE_TABLE_PER_CLASS;
    }

    /**
<<<<<<< HEAD
     * Makes some automatic additions to the association mapping to make the life
     * easier for the user, and store join columns in the metadata.
     *
     * @param array $mapping
     * @todo Pass param by ref?
     */
    private function _completeAssociationMapping(array $mapping)
    {
        $mapping['sourceEntity'] = $this->name;
        if (isset($mapping['targetEntity']) && strpos($mapping['targetEntity'], '\\') === false && strlen($this->namespace) > 0) {
            $mapping['targetEntity'] = $this->namespace . '\\' . $mapping['targetEntity'];
        }

        // Complete id mapping
        if (isset($mapping['id']) && $mapping['id'] === true) {
            if ( ! in_array($mapping['fieldName'], $this->identifier)) {
                $this->identifier[] = $mapping['fieldName'];
            }
            // Check for composite key
            if ( ! $this->isIdentifierComposite && count($this->identifier) > 1) {
                $this->isIdentifierComposite = true;
            }
        }
        
        return $mapping;
    }

    /**
=======
>>>>>>> 98785122
     * Adds a mapped field to the class.
     *
     * @param array $mapping The field mapping.
     */
    public function mapField(array $mapping)
    {
        $this->_validateAndCompleteFieldMapping($mapping);
        if (isset($this->fieldMappings[$mapping['fieldName']]) || isset($this->associationMappings[$mapping['fieldName']])) {
            throw MappingException::duplicateFieldMapping($this->name, $mapping['fieldName']);
        }
        $this->fieldMappings[$mapping['fieldName']] = $mapping;
    }

    /**
     * INTERNAL:
     * Adds an association mapping without completing/validating it.
     * This is mainly used to add inherited association mappings to derived classes.
     *
     * @param AssociationMapping $mapping
     * @param string $owningClassName The name of the class that defined this mapping.
     */
    public function addInheritedAssociationMapping(array $mapping/*, $owningClassName = null*/)
    {
        if (isset($this->associationMappings[$mapping['fieldName']])) {
            throw MappingException::duplicateAssociationMapping($this->name, $mapping['fieldName']);
        }
        $this->associationMappings[$mapping['fieldName']] = $mapping;
    }

    /**
     * INTERNAL:
     * Adds a field mapping without completing/validating it.
     * This is mainly used to add inherited field mappings to derived classes.
     *
     * @param array $mapping
     * @todo Rename: addInheritedFieldMapping
     */
    public function addInheritedFieldMapping(array $fieldMapping)
    {
        $this->fieldMappings[$fieldMapping['fieldName']] = $fieldMapping;
        $this->columnNames[$fieldMapping['fieldName']] = $fieldMapping['columnName'];
        $this->fieldNames[$fieldMapping['columnName']] = $fieldMapping['fieldName'];
    }

    /**
     * Adds a one-to-one mapping.
     *
     * @param array $mapping The mapping.
     */
    public function mapOneToOne(array $mapping)
    {
        $mapping['type'] = self::ONE_TO_ONE;
        $mapping = $this->_validateAndCompleteOneToOneMapping($mapping);
        $this->_storeAssociationMapping($mapping);
    }

    /**
     * Adds a one-to-many mapping.
     *
     * @param array $mapping The mapping.
     */
    public function mapOneToMany(array $mapping)
    {
        $mapping['type'] = self::ONE_TO_MANY;
        $mapping = $this->_validateAndCompleteOneToManyMapping($mapping);
        $this->_storeAssociationMapping($mapping);
    }

    /**
     * Adds a many-to-one mapping.
     *
     * @param array $mapping The mapping.
     */
    public function mapManyToOne(array $mapping)
    {
        $mapping['type'] = self::MANY_TO_ONE;
        // A many-to-one mapping is essentially a one-one backreference
        $mapping = $this->_validateAndCompleteOneToOneMapping($mapping);
        $this->_storeAssociationMapping($mapping);
    }

    /**
     * Adds a many-to-many mapping.
     *
     * @param array $mapping The mapping.
     */
    public function mapManyToMany(array $mapping)
    {
        $mapping['type'] = self::MANY_TO_MANY;
        $mapping = $this->_validateAndCompleteManyToManyMapping($mapping);
        $this->_storeAssociationMapping($mapping);
    }

    /**
     * Stores the association mapping.
     *
     * @param AssociationMapping $assocMapping
     */
    protected function _storeAssociationMapping(array $assocMapping)
    {
        $sourceFieldName = $assocMapping['fieldName'];
        if (isset($this->fieldMappings[$sourceFieldName]) || isset($this->associationMappings[$sourceFieldName])) {
            throw MappingException::duplicateFieldMapping($this->name, $sourceFieldName);
        }
        $this->associationMappings[$sourceFieldName] = $assocMapping;
    }

    /**
     * Registers a custom repository class for the entity class.
     *
     * @param string $mapperClassName  The class name of the custom mapper.
     */
    public function setCustomRepositoryClass($repositoryClassName)
    {
        $this->customRepositoryClassName = $repositoryClassName;
    }

    /**
     * Dispatches the lifecycle event of the given entity to the registered
     * lifecycle callbacks and lifecycle listeners.
     *
     * @param string $event The lifecycle event.
     * @param Entity $entity The Entity on which the event occured.
     */
    public function invokeLifecycleCallbacks($lifecycleEvent, $entity)
    {
        foreach ($this->lifecycleCallbacks[$lifecycleEvent] as $callback) {
            $entity->$callback();
        }
    }

    /**
     * Whether the class has any attached lifecycle listeners or callbacks for a lifecycle event.
     *
     * @param string $lifecycleEvent
     * @return boolean
     */
    public function hasLifecycleCallbacks($lifecycleEvent)
    {
        return isset($this->lifecycleCallbacks[$lifecycleEvent]);
    }

    /**
     * Gets the registered lifecycle callbacks for an event.
     *
     * @param string $event
     * @return array
     */
    public function getLifecycleCallbacks($event)
    {
        return isset($this->lifecycleCallbacks[$event]) ? $this->lifecycleCallbacks[$event] : array();
    }

    /**
     * Adds a lifecycle callback for entities of this class.
     *
     * Note: If the same callback is registered more than once, the old one
     * will be overridden.
     *
     * @param string $callback
     * @param string $event
     */
    public function addLifecycleCallback($callback, $event)
    {
        $this->lifecycleCallbacks[$event][] = $callback;
    }

    /**
     * Sets the lifecycle callbacks for entities of this class.
     * Any previously registered callbacks are overwritten.
     *
     * @param array $callbacks
     */
    public function setLifecycleCallbacks(array $callbacks)
    {
        $this->lifecycleCallbacks = $callbacks;
    }

    /**
     * Sets the discriminator column definition.
     *
     * @param array $columnDef
     * @see getDiscriminatorColumn()
     */
    public function setDiscriminatorColumn($columnDef)
    {
        if ($columnDef !== null) {
            if (isset($this->fieldNames[$columnDef['name']])) {
                throw MappingException::duplicateColumnName($this->name, $columnDef['name']);
            }

            if ( ! isset($columnDef['name'])) {
                throw MappingException::nameIsMandatoryForDiscriminatorColumns($this->name, $columnDef);
            }
            if ( ! isset($columnDef['fieldName'])) {
                $columnDef['fieldName'] = $columnDef['name'];
            }
            $this->discriminatorColumn = $columnDef;
        }
    }

    /**
     * Sets the discriminator values used by this class.
     * Used for JOINED and SINGLE_TABLE inheritance mapping strategies.
     *
     * @param array $map
     */
    public function setDiscriminatorMap(array $map)
    {
        foreach ($map as $value => $className) {
            if (strpos($className, '\\') === false && strlen($this->namespace)) {
                $className = $this->namespace . '\\' . $className;
            }
            $this->discriminatorMap[$value] = $className;
            if ($this->name == $className) {
                $this->discriminatorValue = $value;
            } else {
                if ( ! class_exists($className)) {
                    throw MappingException::invalidClassInDiscriminatorMap($className, $this->name);
                }
                if (is_subclass_of($className, $this->name)) {
                    $this->subClasses[] = $className;
                }
            }
        }
    }

    /**
     * Checks whether the class has a mapped association with the given field name.
     *
     * @param string $fieldName
     * @return boolean
     */
    public function hasAssociation($fieldName)
    {
        return isset($this->associationMappings[$fieldName]);
    }

    /**
     * Checks whether the class has a mapped association for the specified field
     * and if yes, checks whether it is a single-valued association (to-one).
     *
     * @param string $fieldName
     * @return boolean TRUE if the association exists and is single-valued, FALSE otherwise.
     */
    public function isSingleValuedAssociation($fieldName)
    {
        return isset($this->associationMappings[$fieldName]) &&
                ($this->associationMappings[$fieldName]['type'] & self::TO_ONE);
    }

    /**
     * Checks whether the class has a mapped association for the specified field
     * and if yes, checks whether it is a collection-valued association (to-many).
     *
     * @param string $fieldName
     * @return boolean TRUE if the association exists and is collection-valued, FALSE otherwise.
     */
    public function isCollectionValuedAssociation($fieldName)
    {
        return isset($this->associationMappings[$fieldName]) &&
                ! ($this->associationMappings[$fieldName]['type'] & self::TO_ONE);
    }

    /**
     * Sets the ID generator used to generate IDs for instances of this class.
     *
     * @param AbstractIdGenerator $generator
     */
    public function setIdGenerator($generator)
    {
        $this->idGenerator = $generator;
    }

    /**
     * Sets the definition of the sequence ID generator for this class.
     *
     * The definition must have the following structure:
     * <code>
     * array(
     *     'sequenceName' => 'name',
     *     'allocationSize' => 20,
     *     'initialValue' => 1
     * )
     * </code>
     *
     * @param array $definition
     */
    public function setSequenceGeneratorDefinition(array $definition)
    {
        $this->sequenceGeneratorDefinition = $definition;
    }

    /**
     * Sets the version field mapping used for versioning. Sets the default
     * value to use depending on the column type.
     *
     * @param array $mapping   The version field mapping array
     */
    public function setVersionMapping(array &$mapping)
    {
        $this->isVersioned = true;
        $this->versionField = $mapping['fieldName'];

        if ( ! isset($mapping['default'])) {
            if ($mapping['type'] == 'integer') {
                $mapping['default'] = 1;
            } else if ($mapping['type'] == 'datetime') {
                $mapping['default'] = 'CURRENT_TIMESTAMP';
            } else {
                throw MappingException::unsupportedOptimisticLockingType($this->name, $mapping['fieldName'], $mapping['type']);
            }
        }
    }

    /**
     * Sets whether this class is to be versioned for optimistic locking.
     *
     * @param boolean $bool
     */
    public function setVersioned($bool)
    {
        $this->isVersioned = $bool;
    }

    /**
     * Sets the name of the field that is to be used for versioning if this class is
     * versioned for optimistic locking.
     *
     * @param string $versionField
     */
    public function setVersionField($versionField)
    {
        $this->versionField = $versionField;
    }
}<|MERGE_RESOLUTION|>--- conflicted
+++ resolved
@@ -698,6 +698,17 @@
         $mapping['sourceEntity'] = $this->name;
         if (isset($mapping['targetEntity']) && strpos($mapping['targetEntity'], '\\') === false && strlen($this->namespace) > 0) {
             $mapping['targetEntity'] = $this->namespace . '\\' . $mapping['targetEntity'];
+        }
+
+        // Complete id mapping
+        if (isset($mapping['id']) && $mapping['id'] === true) {
+            if ( ! in_array($mapping['fieldName'], $this->identifier)) {
+                $this->identifier[] = $mapping['fieldName'];
+            }
+            // Check for composite key
+            if ( ! $this->isIdentifierComposite && count($this->identifier) > 1) {
+                $this->isIdentifierComposite = true;
+            }
         }
 
         // Mandatory attributes for both sides
@@ -980,7 +991,7 @@
             $columnNames = array();
             foreach ($this->identifier as $idField) {
                 if (isset($this->associationMappings[$idField])) {
-                    $columnNames[] = $this->associationMappings[$idField]->joinColumns[0]['name'];
+                    $columnNames[] = $this->associationMappings[$idField]['joinColumns'][0]['name'];
                 } else {
                     $columnNames[] = $this->fieldMappings[$idField]['columnName'];
                 }
@@ -1241,7 +1252,6 @@
     }
 
     /**
-<<<<<<< HEAD
      * Makes some automatic additions to the association mapping to make the life
      * easier for the user, and store join columns in the metadata.
      *
@@ -1270,8 +1280,6 @@
     }
 
     /**
-=======
->>>>>>> 98785122
      * Adds a mapped field to the class.
      *
      * @param array $mapping The field mapping.

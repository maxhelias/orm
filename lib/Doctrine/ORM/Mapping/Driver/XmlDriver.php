<?php
/*
 *  $Id$
 *
 * THIS SOFTWARE IS PROVIDED BY THE COPYRIGHT HOLDERS AND CONTRIBUTORS
 * "AS IS" AND ANY EXPRESS OR IMPLIED WARRANTIES, INCLUDING, BUT NOT
 * LIMITED TO, THE IMPLIED WARRANTIES OF MERCHANTABILITY AND FITNESS FOR
 * A PARTICULAR PURPOSE ARE DISCLAIMED. IN NO EVENT SHALL THE COPYRIGHT
 * OWNER OR CONTRIBUTORS BE LIABLE FOR ANY DIRECT, INDIRECT, INCIDENTAL,
 * SPECIAL, EXEMPLARY, OR CONSEQUENTIAL DAMAGES (INCLUDING, BUT NOT
 * LIMITED TO, PROCUREMENT OF SUBSTITUTE GOODS OR SERVICES; LOSS OF USE,
 * DATA, OR PROFITS; OR BUSINESS INTERRUPTION) HOWEVER CAUSED AND ON ANY
 * THEORY OF LIABILITY, WHETHER IN CONTRACT, STRICT LIABILITY, OR TORT
 * (INCLUDING NEGLIGENCE OR OTHERWISE) ARISING IN ANY WAY OUT OF THE USE
 * OF THIS SOFTWARE, EVEN IF ADVISED OF THE POSSIBILITY OF SUCH DAMAGE.
 *
 * This software consists of voluntary contributions made by many individuals
 * and is licensed under the LGPL. For more information, see
 * <http://www.doctrine-project.org>.
 */

namespace Doctrine\ORM\Mapping\Driver;

use SimpleXMLElement,
    Doctrine\ORM\Mapping\ClassMetadataInfo,
    Doctrine\ORM\Mapping\MappingException;

/**
 * XmlDriver is a metadata driver that enables mapping through XML files.
 *
 * @license 	http://www.opensource.org/licenses/lgpl-license.php LGPL
 * @link    	www.doctrine-project.org
 * @since   	2.0
 * @version     $Revision$
 * @author		Benjamin Eberlei <kontakt@beberlei.de>
 * @author		Guilherme Blanco <guilhermeblanco@hotmail.com>
 * @author      Jonathan H. Wage <jonwage@gmail.com>
 * @author      Roman Borschel <roman@code-factory.org>
 */
class XmlDriver extends AbstractFileDriver
{
    /**
     * {@inheritdoc}
     */
    protected $_fileExtension = '.dcm.xml';

    /**
     * {@inheritdoc}
     */
    public function loadMetadataForClass($className, ClassMetadataInfo $metadata)
    {
        $xmlRoot = $this->getElement($className);

        if ($xmlRoot->getName() == 'entity') {
            $metadata->setCustomRepositoryClass(
                isset($xmlRoot['repository-class']) ? (string)$xmlRoot['repository-class'] : null
            );
        } else if ($xmlRoot->getName() == 'mapped-superclass') {
            $metadata->isMappedSuperclass = true;
        } else {
            throw MappingException::classIsNotAValidEntityOrMappedSuperClass($className);
        }

        // Evaluate <entity...> attributes
        $table = array();
        if (isset($xmlRoot['table'])) {
            $table['name'] = (string)$xmlRoot['table'];
        }

<<<<<<< HEAD
        if (isset($xmlRoot['schema'])) {
            $metadata->table['schema'] = (string)$xmlRoot['schema'];
        }

=======
        $metadata->setPrimaryTable($table);

        /* not implemented specially anyway. use table = schema.table
        if (isset($xmlRoot['schema'])) {
            $metadata->table['schema'] = (string)$xmlRoot['schema'];
        }*/
        
>>>>>>> 57cd2e01
        if (isset($xmlRoot['inheritance-type'])) {
            $inheritanceType = (string)$xmlRoot['inheritance-type'];
            $metadata->setInheritanceType(constant('Doctrine\ORM\Mapping\ClassMetadata::INHERITANCE_TYPE_' . $inheritanceType));
        }

        // Evaluate <discriminator-column...>
        if (isset($xmlRoot->{'discriminator-column'})) {
            $discrColumn = $xmlRoot->{'discriminator-column'};
            $metadata->setDiscriminatorColumn(array(
                'name' => (string)$discrColumn['name'],
                'type' => (string)$discrColumn['type'],
                'length' => (string)$discrColumn['length']
            ));
        }

        // Evaluate <discriminator-map...>
        if (isset($xmlRoot->{'discriminator-map'})) {
            $map = array();
            foreach ($xmlRoot->{'discriminator-map'}->{'discriminator-mapping'} AS $discrMapElement) {
                $map[(string)$discrMapElement['value']] = (string)$discrMapElement['class'];
            }
            $metadata->setDiscriminatorMap($map);
        }

        // Evaluate <change-tracking-policy...>
        if (isset($xmlRoot->{'change-tracking-policy'})) {
            $metadata->setChangeTrackingPolicy(constant('Doctrine\ORM\Mapping\ClassMetadata::CHANGETRACKING_'
                    . strtoupper((string)$xmlRoot->{'change-tracking-policy'})));
        }

        // Evaluate <indexes...>
        if (isset($xmlRoot->indexes)) {
            foreach ($xmlRoot->indexes->index as $index) {
                if (is_string($index['columns'])) {
                    $columns = explode(',', $index['columns']);
                } else {
                    $columns = $index['columns'];
                }

                $metadata->table['indexes'][$index['name']] = array(
                    'columns' => $columns
                );
            }
        }

        // Evaluate <unique-constraints..>
        if (isset($xmlRoot->{'unique-constraints'})) {
            foreach ($xmlRoot->{'unique-constraints'}->{'unique-constraint'} as $unique) {
                $columns = explode(',', (string)$unique['columns']);

                if (isset($unique['name'])) {
                    $metadata->table['uniqueConstraints'][(string)$unique['name']] = array(
                        'columns' => $columns
                    );
                } else {
                    $metadata->table['uniqueConstraints'][] = array(
                        'columns' => $columns
                    );
                }
            }
        }

        // Evaluate <field ...> mappings
        if (isset($xmlRoot->field)) {
            foreach ($xmlRoot->field as $fieldMapping) {
                $mapping = array(
                    'fieldName' => (string)$fieldMapping['name'],
                    'type' => (string)$fieldMapping['type']
                );

                if (isset($fieldMapping['column'])) {
                    $mapping['columnName'] = (string)$fieldMapping['column'];
                }

                if (isset($fieldMapping['length'])) {
                    $mapping['length'] = (int)$fieldMapping['length'];
                }

                if (isset($fieldMapping['precision'])) {
                    $mapping['precision'] = (int)$fieldMapping['precision'];
                }

                if (isset($fieldMapping['scale'])) {
                    $mapping['scale'] = (int)$fieldMapping['scale'];
                }

                if (isset($fieldMapping['unique'])) {
                    $mapping['unique'] = ((string)$fieldMapping['unique'] == "false") ? false : true;
                }

                if (isset($fieldMapping['options'])) {
                    $mapping['options'] = (array)$fieldMapping['options'];
                }

                if (isset($fieldMapping['nullable'])) {
                    $mapping['nullable'] = ((string)$fieldMapping['nullable'] == "false") ? false : true;
                }

                if (isset($fieldMapping['version']) && $fieldMapping['version']) {
                    $metadata->setVersionMapping($mapping);
                }

                if (isset($fieldMapping['column-definition'])) {
                    $mapping['columnDefinition'] = (string)$fieldMapping['column-definition'];
                }

                $metadata->mapField($mapping);
            }
        }

        // Evaluate <id ...> mappings
        foreach ($xmlRoot->id as $idElement) {
            $mapping = array(
                'id' => true,
                'fieldName' => (string)$idElement['name'],
                'type' => (string)$idElement['type']
            );

            if (isset($idElement['column'])) {
                $mapping['columnName'] = (string)$idElement['column'];
            }

            $metadata->mapField($mapping);

            if (isset($idElement->generator)) {
                $strategy = isset($idElement->generator['strategy']) ?
                        (string)$idElement->generator['strategy'] : 'AUTO';
                $metadata->setIdGeneratorType(constant('Doctrine\ORM\Mapping\ClassMetadata::GENERATOR_TYPE_'
                        . $strategy));
            }

            // Check for SequenceGenerator/TableGenerator definition
            if (isset($idElement->{'sequence-generator'})) {
                $seqGenerator = $idElement->{'sequence-generator'};
                $metadata->setSequenceGeneratorDefinition(array(
                    'sequenceName' => (string)$seqGenerator['sequence-name'],
                    'allocationSize' => (string)$seqGenerator['allocation-size'],
                    'initialValue' => (string)$seqGenerator['initial-value']
                ));
            } else if (isset($idElement->{'table-generator'})) {
                throw MappingException::tableIdGeneratorNotImplemented($className);
            }
        }

        // Evaluate <one-to-one ...> mappings
        if (isset($xmlRoot->{'one-to-one'})) {
            foreach ($xmlRoot->{'one-to-one'} as $oneToOneElement) {
                $mapping = array(
                    'fieldName' => (string)$oneToOneElement['field'],
                    'targetEntity' => (string)$oneToOneElement['target-entity']
                );

                if (isset($oneToOneElement['fetch'])) {
                    $mapping['fetch'] = constant('Doctrine\ORM\Mapping\AssociationMapping::FETCH_' . (string)$oneToOneElement['fetch']);
                }

                if (isset($oneToOneElement['mapped-by'])) {
                    $mapping['mappedBy'] = (string)$oneToOneElement['mapped-by'];
                } else {
                    if (isset($oneToOneElement['inversed-by'])) {
                        $mapping['inversedBy'] = (string)$oneToOneElement['inversed-by'];
                    }
                    $joinColumns = array();

                    if (isset($oneToOneElement->{'join-column'})) {
                        $joinColumns[] = $this->_getJoinColumnMapping($oneToOneElement->{'join-column'});
                    } else if (isset($oneToOneElement->{'join-columns'})) {
                        foreach ($oneToOneElement->{'join-columns'}->{'join-column'} as $joinColumnElement) {
                            $joinColumns[] = $this->_getJoinColumnMapping($joinColumnElement);
                        }
                    }

                    $mapping['joinColumns'] = $joinColumns;
                }

                if (isset($oneToOneElement->cascade)) {
                    $mapping['cascade'] = $this->_getCascadeMappings($oneToOneElement->cascade);
                }

                if (isset($oneToOneElement->{'orphan-removal'})) {
                    $mapping['orphanRemoval'] = (bool)$oneToOneElement->{'orphan-removal'};
                }

                $metadata->mapOneToOne($mapping);
            }
        }

        // Evaluate <one-to-many ...> mappings
        if (isset($xmlRoot->{'one-to-many'})) {
            foreach ($xmlRoot->{'one-to-many'} as $oneToManyElement) {
                $mapping = array(
                    'fieldName' => (string)$oneToManyElement['field'],
                    'targetEntity' => (string)$oneToManyElement['target-entity'],
                    'mappedBy' => (string)$oneToManyElement['mapped-by']
                );

                if (isset($oneToManyElement['fetch'])) {
                    $mapping['fetch'] = constant('Doctrine\ORM\Mapping\AssociationMapping::FETCH_' . (string)$oneToManyElement['fetch']);
                }

                if (isset($oneToManyElement->cascade)) {
                    $mapping['cascade'] = $this->_getCascadeMappings($oneToManyElement->cascade);
                }

                if (isset($oneToManyElement->{'orphan-removal'})) {
                    $mapping['orphanRemoval'] = (bool)$oneToManyElement->{'orphan-removal'};
                }

                if (isset($oneToManyElement->{'order-by'})) {
                    $orderBy = array();
                    foreach ($oneToManyElement->{'order-by'}->{'order-by-field'} AS $orderByField) {
                        $orderBy[(string)$orderByField['name']] = (string)$orderByField['direction'];
                    }
                    $mapping['orderBy'] = $orderBy;
                }

                $metadata->mapOneToMany($mapping);
            }
        }

        // Evaluate <many-to-one ...> mappings
        if (isset($xmlRoot->{'many-to-one'})) {
            foreach ($xmlRoot->{'many-to-one'} as $manyToOneElement) {
                $mapping = array(
                    'fieldName' => (string)$manyToOneElement['field'],
                    'targetEntity' => (string)$manyToOneElement['target-entity']
                );

                if (isset($manyToOneElement['fetch'])) {
                    $mapping['fetch'] = constant('Doctrine\ORM\Mapping\AssociationMapping::FETCH_' . (string)$manyToOneElement['fetch']);
                }

                if (isset($manyToOneElement['inversed-by'])) {
                    $mapping['inversedBy'] = (string)$manyToOneElement['inversed-by'];
                }

                $joinColumns = array();

                if (isset($manyToOneElement->{'join-column'})) {
                    $joinColumns[] = $this->_getJoinColumnMapping($manyToOneElement->{'join-column'});
                } else if (isset($manyToOneElement->{'join-columns'})) {
                    foreach ($manyToOneElement->{'join-columns'}->{'join-column'} as $joinColumnElement) {
                        if (!isset($joinColumnElement['name'])) {
                            $joinColumnElement['name'] = $name;
                        }
                        $joinColumns[] = $this->_getJoinColumnMapping($joinColumnElement);
                    }
                }

                $mapping['joinColumns'] = $joinColumns;

                if (isset($manyToOneElement->cascade)) {
                    $mapping['cascade'] = $this->_getCascadeMappings($manyToOneElement->cascade);
                }

                if (isset($manyToOneElement->{'orphan-removal'})) {
                    $mapping['orphanRemoval'] = (bool)$manyToOneElement->{'orphan-removal'};
                }

                $metadata->mapManyToOne($mapping);
            }
        }

        // Evaluate <many-to-many ...> mappings
        if (isset($xmlRoot->{'many-to-many'})) {
            foreach ($xmlRoot->{'many-to-many'} as $manyToManyElement) {
                $mapping = array(
                    'fieldName' => (string)$manyToManyElement['field'],
                    'targetEntity' => (string)$manyToManyElement['target-entity']
                );

                if (isset($manyToManyElement['fetch'])) {
                    $mapping['fetch'] = constant('Doctrine\ORM\Mapping\AssociationMapping::FETCH_' . (string)$manyToManyElement['fetch']);
                }

                if (isset($manyToManyElement['mapped-by'])) {
                    $mapping['mappedBy'] = (string)$manyToManyElement['mapped-by'];
                } else if (isset($manyToManyElement->{'join-table'})) {
                    if (isset($manyToManyElement['inversed-by'])) {
                        $mapping['inversedBy'] = (string)$manyToManyElement['inversed-by'];
                    }

                    $joinTableElement = $manyToManyElement->{'join-table'};
                    $joinTable = array(
                        'name' => (string)$joinTableElement['name']
                    );

                    if (isset($joinTableElement['schema'])) {
                        $joinTable['schema'] = (string)$joinTableElement['schema'];
                    }

                    foreach ($joinTableElement->{'join-columns'}->{'join-column'} as $joinColumnElement) {
                        $joinTable['joinColumns'][] = $this->_getJoinColumnMapping($joinColumnElement);
                    }

                    foreach ($joinTableElement->{'inverse-join-columns'}->{'join-column'} as $joinColumnElement) {
                        $joinTable['inverseJoinColumns'][] = $this->_getJoinColumnMapping($joinColumnElement);
                    }

                    $mapping['joinTable'] = $joinTable;
                }

                if (isset($manyToManyElement->cascade)) {
                    $mapping['cascade'] = $this->_getCascadeMappings($manyToManyElement->cascade);
                }

                if (isset($manyToManyElement->{'orphan-removal'})) {
                    $mapping['orphanRemoval'] = (bool)$manyToManyElement->{'orphan-removal'};
                }

                if (isset($manyToManyElement->{'order-by'})) {
                    $orderBy = array();
                    foreach ($manyToManyElement->{'order-by'}->{'order-by-field'} AS $orderByField) {
                        $orderBy[(string)$orderByField['name']] = (string)$orderByField['direction'];
                    }
                    $mapping['orderBy'] = $orderBy;
                }

                $metadata->mapManyToMany($mapping);
            }
        }

        // Evaluate <lifecycle-callbacks...>
        if (isset($xmlRoot->{'lifecycle-callbacks'})) {
            foreach ($xmlRoot->{'lifecycle-callbacks'}->{'lifecycle-callback'} as $lifecycleCallback) {
                $metadata->addLifecycleCallback((string)$lifecycleCallback['method'], constant('Doctrine\ORM\Events::' . (string)$lifecycleCallback['type']));
            }
        }
    }

    /**
     * Constructs a joinColumn mapping array based on the information
     * found in the given SimpleXMLElement.
     *
     * @param $joinColumnElement The XML element.
     * @return array The mapping array.
     */
    private function _getJoinColumnMapping(SimpleXMLElement $joinColumnElement)
    {
        $joinColumn = array(
            'name' => (string)$joinColumnElement['name'],
            'referencedColumnName' => (string)$joinColumnElement['referenced-column-name']
        );

        if (isset($joinColumnElement['unique'])) {
            $joinColumn['unique'] = ((string)$joinColumnElement['unique'] == "false") ? false : true;
        }

        if (isset($joinColumnElement['nullable'])) {
            $joinColumn['nullable'] = ((string)$joinColumnElement['nullable'] == "false") ? false : true;
        }

        if (isset($joinColumnElement['on-delete'])) {
            $joinColumn['onDelete'] = (string)$joinColumnElement['on-delete'];
        }

        if (isset($joinColumnElement['on-update'])) {
            $joinColumn['onUpdate'] = (string)$joinColumnElement['on-update'];
        }

        if (isset($joinColumnElement['column-definition'])) {
            $joinColumn['columnDefinition'] = (string)$joinColumnElement['column-definition'];
        }

        return $joinColumn;
    }

    /**
     * Gathers a list of cascade options found in the given cascade element.
     *
     * @param $cascadeElement The cascade element.
     * @return array The list of cascade options.
     */
    private function _getCascadeMappings($cascadeElement)
    {
        $cascades = array();
        foreach ($cascadeElement->children() as $action) {
            // According to the JPA specifications, XML uses "cascade-persist"
            // instead of "persist". Here, both variations
            // are supported because both YAML and Annotation use "persist"
            // and we want to make sure that this driver doesn't need to know
            // anything about the supported cascading actions
            $cascades[] = str_replace('cascade-', '', $action->getName());
        }
        return $cascades;
    }

    /**
     * {@inheritdoc}
     */
    protected function _loadMappingFile($file)
    {
        $result = array();
        $xmlElement = simplexml_load_file($file);

        if (isset($xmlElement->entity)) {
            foreach ($xmlElement->entity as $entityElement) {
                $entityName = (string)$entityElement['name'];
                $result[$entityName] = $entityElement;
            }
        } else if (isset($xmlElement->{'mapped-superclass'})) {
            foreach ($xmlElement->{'mapped-superclass'} as $mappedSuperClass) {
                $className = (string)$mappedSuperClass['name'];
                $result[$className] = $mappedSuperClass;
            }
        }

        return $result;
    }
}<|MERGE_RESOLUTION|>--- conflicted
+++ resolved
@@ -67,12 +67,6 @@
             $table['name'] = (string)$xmlRoot['table'];
         }
 
-<<<<<<< HEAD
-        if (isset($xmlRoot['schema'])) {
-            $metadata->table['schema'] = (string)$xmlRoot['schema'];
-        }
-
-=======
         $metadata->setPrimaryTable($table);
 
         /* not implemented specially anyway. use table = schema.table
@@ -80,7 +74,6 @@
             $metadata->table['schema'] = (string)$xmlRoot['schema'];
         }*/
         
->>>>>>> 57cd2e01
         if (isset($xmlRoot['inheritance-type'])) {
             $inheritanceType = (string)$xmlRoot['inheritance-type'];
             $metadata->setInheritanceType(constant('Doctrine\ORM\Mapping\ClassMetadata::INHERITANCE_TYPE_' . $inheritanceType));

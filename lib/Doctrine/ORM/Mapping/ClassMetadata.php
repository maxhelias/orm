--- conflicted
+++ resolved
@@ -41,347 +41,4 @@
  */
 class ClassMetadata extends ClassMetadataInfo
 {
-<<<<<<< HEAD
-    /**
-     * The ReflectionProperty instances of the mapped class.
-     *
-     * @var array
-     */
-    public $reflFields = array();
-
-    /**
-     * The prototype from which new instances of the mapped class are created.
-     *
-     * @var object
-     */
-    private $_prototype;
-
-    /**
-     * Initializes a new ClassMetadata instance that will hold the object-relational mapping
-     * metadata of the class with the given name.
-     *
-     * @param string $entityName The name of the entity class the new instance is used for.
-     * @param NamingStrategy $namingStrategy
-     */
-    public function __construct($entityName, NamingStrategy $namingStrategy = null)
-    {
-        $namingStrategy  = $namingStrategy ?: new DefaultNamingStrategy();
-        $this->reflClass = new ReflectionClass($entityName);
-        $this->namespace = $this->reflClass->getNamespaceName();
-        $this->table['name'] = $namingStrategy->classToTableName($this->reflClass->getShortName());
-        parent::__construct($this->reflClass->getName(),$namingStrategy); // do not use $entityName, possible case-problems
-    }
-
-    /**
-     * Gets the ReflectionPropertys of the mapped class.
-     *
-     * @return array An array of ReflectionProperty instances.
-     */
-    public function getReflectionProperties()
-    {
-        return $this->reflFields;
-    }
-
-    /**
-     * Gets a ReflectionProperty for a specific field of the mapped class.
-     *
-     * @param string $name
-     * @return ReflectionProperty
-     */
-    public function getReflectionProperty($name)
-    {
-        return $this->reflFields[$name];
-    }
-
-    /**
-     * Gets the ReflectionProperty for the single identifier field.
-     *
-     * @return ReflectionProperty
-     * @throws BadMethodCallException If the class has a composite identifier.
-     */
-    public function getSingleIdReflectionProperty()
-    {
-        if ($this->isIdentifierComposite) {
-            throw new \BadMethodCallException("Class " . $this->name . " has a composite identifier.");
-        }
-        return $this->reflFields[$this->identifier[0]];
-    }
-
-    /**
-     * Validates & completes the given field mapping.
-     *
-     * @param array $mapping  The field mapping to validated & complete.
-     * @return array  The validated and completed field mapping.
-     *
-     * @throws MappingException
-     */
-    protected function _validateAndCompleteFieldMapping(array &$mapping)
-    {
-        parent::_validateAndCompleteFieldMapping($mapping);
-
-        // Store ReflectionProperty of mapped field
-        $refProp = $this->reflClass->getProperty($mapping['fieldName']);
-        $refProp->setAccessible(true);
-        $this->reflFields[$mapping['fieldName']] = $refProp;
-    }
-
-    /**
-     * Validates & completes the basic mapping information that is common to all
-     * association mappings (one-to-one, many-ot-one, one-to-many, many-to-many).
-     *
-     * @param array $mapping The mapping.
-     * @return array The updated mapping.
-     * @throws MappingException If something is wrong with the mapping.
-     */
-    protected function _validateAndCompleteAssociationMapping(array $mapping)
-    {
-        $mapping = parent::_validateAndCompleteAssociationMapping($mapping);
-
-        if ( ! \Doctrine\Common\ClassLoader::classExists($mapping['targetEntity']) ) {
-            throw MappingException::invalidTargetEntityClass($mapping['targetEntity'], $this->name, $mapping['fieldName']);
-        }
-
-        return $mapping;
-    }
-
-    /**
-     * Extracts the identifier values of an entity of this class.
-     *
-     * For composite identifiers, the identifier values are returned as an array
-     * with the same order as the field order in {@link identifier}.
-     *
-     * @param object $entity
-     * @return array
-     */
-    public function getIdentifierValues($entity)
-    {
-        if ($this->isIdentifierComposite) {
-            $id = array();
-
-            foreach ($this->identifier as $idField) {
-                $value = $this->reflFields[$idField]->getValue($entity);
-
-                if ($value !== null) {
-                    $id[$idField] = $value;
-                }
-            }
-
-            return $id;
-        }
-
-        $value = $this->reflFields[$this->identifier[0]]->getValue($entity);
-
-        if ($value !== null) {
-            return array($this->identifier[0] => $value);
-        }
-
-        return array();
-    }
-
-    /**
-     * Populates the entity identifier of an entity.
-     *
-     * @param object $entity
-     * @param mixed $id
-     * @todo Rename to assignIdentifier()
-     */
-    public function setIdentifierValues($entity, array $id)
-    {
-        foreach ($id as $idField => $idValue) {
-            $this->reflFields[$idField]->setValue($entity, $idValue);
-        }
-    }
-
-    /**
-     * Sets the specified field to the specified value on the given entity.
-     *
-     * @param object $entity
-     * @param string $field
-     * @param mixed $value
-     */
-    public function setFieldValue($entity, $field, $value)
-    {
-        $this->reflFields[$field]->setValue($entity, $value);
-    }
-
-    /**
-     * Gets the specified field's value off the given entity.
-     *
-     * @param object $entity
-     * @param string $field
-     */
-    public function getFieldValue($entity, $field)
-    {
-        return $this->reflFields[$field]->getValue($entity);
-    }
-
-    /**
-     * Stores the association mapping.
-     *
-     * @param AssociationMapping $assocMapping
-     */
-    protected function _storeAssociationMapping(array $assocMapping)
-    {
-        parent::_storeAssociationMapping($assocMapping);
-
-        // Store ReflectionProperty of mapped field
-        $sourceFieldName = $assocMapping['fieldName'];
-
-        $refProp = $this->reflClass->getProperty($sourceFieldName);
-        $refProp->setAccessible(true);
-        $this->reflFields[$sourceFieldName] = $refProp;
-    }
-
-    /**
-     * Creates a string representation of this instance.
-     *
-     * @return string The string representation of this instance.
-     * @todo Construct meaningful string representation.
-     */
-    public function __toString()
-    {
-        return __CLASS__ . '@' . spl_object_hash($this);
-    }
-
-    /**
-     * Determines which fields get serialized.
-     *
-     * It is only serialized what is necessary for best unserialization performance.
-     * That means any metadata properties that are not set or empty or simply have
-     * their default value are NOT serialized.
-     *
-     * Parts that are also NOT serialized because they can not be properly unserialized:
-     *      - reflClass (ReflectionClass)
-     *      - reflFields (ReflectionProperty array)
-     *
-     * @return array The names of all the fields that should be serialized.
-     */
-    public function __sleep()
-    {
-        // This metadata is always serialized/cached.
-        $serialized = array(
-            'associationMappings',
-            'columnNames', //TODO: Not really needed. Can use fieldMappings[$fieldName]['columnName']
-            'fieldMappings',
-            'fieldNames',
-            'identifier',
-            'isIdentifierComposite', // TODO: REMOVE
-            'name',
-            'namespace', // TODO: REMOVE
-            'table',
-            'rootEntityName',
-            'idGenerator', //TODO: Does not really need to be serialized. Could be moved to runtime.
-        );
-
-        // The rest of the metadata is only serialized if necessary.
-        if ($this->changeTrackingPolicy != self::CHANGETRACKING_DEFERRED_IMPLICIT) {
-            $serialized[] = 'changeTrackingPolicy';
-        }
-
-        if ($this->customRepositoryClassName) {
-            $serialized[] = 'customRepositoryClassName';
-        }
-
-        if ($this->inheritanceType != self::INHERITANCE_TYPE_NONE) {
-            $serialized[] = 'inheritanceType';
-            $serialized[] = 'discriminatorColumn';
-            $serialized[] = 'discriminatorValue';
-            $serialized[] = 'discriminatorMap';
-            $serialized[] = 'parentClasses';
-            $serialized[] = 'subClasses';
-        }
-
-        if ($this->generatorType != self::GENERATOR_TYPE_NONE) {
-            $serialized[] = 'generatorType';
-            if ($this->generatorType == self::GENERATOR_TYPE_SEQUENCE) {
-                $serialized[] = 'sequenceGeneratorDefinition';
-            }
-        }
-
-        if ($this->isMappedSuperclass) {
-            $serialized[] = 'isMappedSuperclass';
-        }
-
-        if ($this->containsForeignIdentifier) {
-            $serialized[] = 'containsForeignIdentifier';
-        }
-
-        if ($this->isVersioned) {
-            $serialized[] = 'isVersioned';
-            $serialized[] = 'versionField';
-        }
-
-        if ($this->lifecycleCallbacks) {
-            $serialized[] = 'lifecycleCallbacks';
-        }
-
-        if ($this->namedQueries) {
-            $serialized[] = 'namedQueries';
-        }
-
-        if ($this->isReadOnly) {
-            $serialized[] = 'isReadOnly';
-        }
-
-        return $serialized;
-    }
-
-    /**
-     * Restores some state that can not be serialized/unserialized.
-     *
-     * @return void
-     */
-    public function __wakeup()
-    {
-        // Restore ReflectionClass and properties
-        $this->reflClass = new ReflectionClass($this->name);
-
-        foreach ($this->fieldMappings as $field => $mapping) {
-            $reflField = isset($mapping['declared'])
-                ? new ReflectionProperty($mapping['declared'], $field)
-                : $this->reflClass->getProperty($field);
-
-            $reflField->setAccessible(true);
-            $this->reflFields[$field] = $reflField;
-        }
-
-        foreach ($this->associationMappings as $field => $mapping) {
-            $reflField = isset($mapping['declared'])
-                ? new ReflectionProperty($mapping['declared'], $field)
-                : $this->reflClass->getProperty($field);
-
-            $reflField->setAccessible(true);
-            $this->reflFields[$field] = $reflField;
-        }
-    }
-
-    /**
-     * Creates a new instance of the mapped class, without invoking the constructor.
-     *
-     * @return object
-     */
-    public function newInstance()
-    {
-        if ($this->_prototype === null) {
-            $this->_prototype = unserialize(sprintf('O:%d:"%s":0:{}', strlen($this->name), $this->name));
-        }
-
-        return clone $this->_prototype;
-    }
-
-    /**
-     * @param string $callback
-     * @param string $event
-     */
-    public function addLifecycleCallback($callback, $event)
-    {
-        if ( !$this->reflClass->hasMethod($callback) ||
-             ($this->reflClass->getMethod($callback)->getModifiers() & \ReflectionMethod::IS_PUBLIC) == 0) {
-            throw MappingException::lifecycleCallbackMethodNotFound($this->name, $callback);
-        }
-
-        return parent::addLifecycleCallback($callback, $event);
-    }
-=======
->>>>>>> 133232eb
 }
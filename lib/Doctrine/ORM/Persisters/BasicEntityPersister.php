--- conflicted
+++ resolved
@@ -1060,14 +1060,8 @@
             foreach ($assoc['targetToSourceKeyColumns'] as $srcColumn) {
                 if ($columnList) $columnList .= ', ';
 
-<<<<<<< HEAD
                 $resultColumnName = $this->getSQLColumnAlias($srcColumn);
                 $columnList .= $this->_getSQLTableAlias($class->name, ($alias == 'r' ? '' : $alias) )  
-=======
-                $columnAlias = $srcColumn . $this->_sqlAliasCounter++;
-                $resultColumnName = $this->_platform->getSQLResultCasing($columnAlias);
-                $columnList .= $this->_getSQLTableAlias($class->name, ($alias == 'r' ? '' : $alias) )
->>>>>>> 94c288a6
                              . '.' . $srcColumn . ' AS ' . $resultColumnName;
                 $this->_rsm->addMetaResult($alias, $resultColumnName, $srcColumn, isset($assoc['id']) && $assoc['id'] === true);
             }
@@ -1185,16 +1179,9 @@
      */
     protected function _getSelectColumnSQL($field, ClassMetadata $class, $alias = 'r')
     {
-<<<<<<< HEAD
         $sql = $this->_getSQLTableAlias($class->name, $alias == 'r' ? '' : $alias) 
              . '.' . $class->getQuotedColumnName($field, $this->_platform);
         $columnAlias = $this->getSQLColumnAlias($class->columnNames[$field]);
-=======
-        $columnName = $class->columnNames[$field];
-        $sql = $this->_getSQLTableAlias($class->name, $alias == 'r' ? '' : $alias)
-             . '.' . $class->getQuotedColumnName($field, $this->_platform);
-        $columnAlias = $this->_platform->getSQLResultCasing($columnName . $this->_sqlAliasCounter++);
->>>>>>> 94c288a6
 
         $this->_rsm->addFieldResult($alias, $columnAlias, $field);
 

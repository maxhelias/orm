<?php
/*
 * This file bootstraps the test environment.
 */
namespace Doctrine\Tests;

error_reporting(E_ALL | E_STRICT);

require_once 'PHPUnit/Framework.php';
require_once 'PHPUnit/TextUI/TestRunner.php';
require_once __DIR__ . '/../../../lib/Doctrine/Common/ClassLoader.php';

$classLoader = new \Doctrine\Common\ClassLoader('Doctrine');
$classLoader->register();

<<<<<<< HEAD
if (!file_exists(__DIR__."/Proxies")) {
    if (!mkdir(__DIR__."/Proxies")) {
        throw new Exception("Could not create " . __DIR__."/Proxies Folder.");
    }
}
if (!file_exists(__DIR__."/ORM/Proxy/generated")) {
    if (!mkdir(__DIR__."/ORM/Proxy/generated")) {
        throw new Exception("Could not create " . __DIR__."/ORM/Proxy/generated Folder.");
    }
}

spl_autoload_register(function($class) {
    if (strpos($class, 'Symfony') === 0) {
        $file = str_replace("\\", "/", $class);
        if (@fopen($class, "r")) {
            require_once ($file);
        }
    }
});
=======
$classLoader = new \Doctrine\Common\ClassLoader('Symfony', __DIR__ . "/../../../lib/vendor");
$classLoader->register();
>>>>>>> 427d4eed

if (!file_exists(__DIR__."/Proxies")) {
    if (!mkdir(__DIR__."/Proxies")) {
        throw new Exception("Could not create " . __DIR__."/Proxies Folder.");
    }
}
if (!file_exists(__DIR__."/ORM/Proxy/generated")) {
    if (!mkdir(__DIR__."/ORM/Proxy/generated")) {
        throw new Exception("Could not create " . __DIR__."/ORM/Proxy/generated Folder.");
    }
}

set_include_path(
    __DIR__ . DIRECTORY_SEPARATOR . '..' . DIRECTORY_SEPARATOR . '..' . DIRECTORY_SEPARATOR . '..' . DIRECTORY_SEPARATOR . 'lib'
    . PATH_SEPARATOR .
    get_include_path() 
);<|MERGE_RESOLUTION|>--- conflicted
+++ resolved
@@ -12,31 +12,6 @@
 
 $classLoader = new \Doctrine\Common\ClassLoader('Doctrine');
 $classLoader->register();
-
-<<<<<<< HEAD
-if (!file_exists(__DIR__."/Proxies")) {
-    if (!mkdir(__DIR__."/Proxies")) {
-        throw new Exception("Could not create " . __DIR__."/Proxies Folder.");
-    }
-}
-if (!file_exists(__DIR__."/ORM/Proxy/generated")) {
-    if (!mkdir(__DIR__."/ORM/Proxy/generated")) {
-        throw new Exception("Could not create " . __DIR__."/ORM/Proxy/generated Folder.");
-    }
-}
-
-spl_autoload_register(function($class) {
-    if (strpos($class, 'Symfony') === 0) {
-        $file = str_replace("\\", "/", $class);
-        if (@fopen($class, "r")) {
-            require_once ($file);
-        }
-    }
-});
-=======
-$classLoader = new \Doctrine\Common\ClassLoader('Symfony', __DIR__ . "/../../../lib/vendor");
-$classLoader->register();
->>>>>>> 427d4eed
 
 if (!file_exists(__DIR__."/Proxies")) {
     if (!mkdir(__DIR__."/Proxies")) {

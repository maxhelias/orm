--- conflicted
+++ resolved
@@ -43,16 +43,12 @@
      */
     public $address;
     /**
-<<<<<<< HEAD
      * @OneToOne(targetEntity="CmsEmail", inversedBy="user", cascade={"persist"}, orphanRemoval=true)
      * @JoinColumn(referencedColumnName="id", nullable=true)
      */
     public $email;
     /**
-     * @ManyToMany(targetEntity="CmsGroup", inversedBy="users", cascade={"persist", "merge"})
-=======
      * @ManyToMany(targetEntity="CmsGroup", inversedBy="users", cascade={"persist", "merge", "detach"})
->>>>>>> 6e47d7b1
      * @JoinTable(name="cms_users_groups",
      *      joinColumns={@JoinColumn(name="user_id", referencedColumnName="id")},
      *      inverseJoinColumns={@JoinColumn(name="group_id", referencedColumnName="id")}
